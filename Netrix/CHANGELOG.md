--- conflicted
+++ resolved
@@ -1,5 +1,3 @@
-<<<<<<< HEAD
-=======
 ## 1.9.7 (2019-12-08)
 * **FIX**: Izvanmrežni način na uređajima s manje od 1GB prostora
 * **FIX**: Izvanmrežni način nije detektirao nevažeći token
@@ -9,7 +7,6 @@
 * **MISC**: Bolji izgled tamne teme i izbornika razreda
 * **MISC**: Ažurirani libraryi (native i JS)
 
->>>>>>> 2f7b5628
 ## 1.9.6 (2019-11-11)
 * **NOVO**: Izvanmrežni način – provjeri ocjene čak i kada nemaš interneta
 * **FIX**: Obavijesti za ispite se sada zakazuju u 7 ujutro umjesto u ponoć
