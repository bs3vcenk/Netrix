{
  "generic": {
    "alert": {
      "network": "Network error",
      "server": "Server error; try again later"
    },
    "back": "Back",
    "text": {
      "nonetwork": {
        "header": "Network error",
        "content": "Check your network connection and try again (or server maintenance might be in progress)."
      },
      "nodb": {
        "header": "Server error",
        "content": "Something went wrong at the server side. We're working on it!"
      },
      "trusterror": {
        "header": "Unsafe connection",
        "content": "We can't verify the identity of the server we're trying to connect to."
      },
      "maintenance": {
        "header": "Maintenance in progress",
        "content": "e-Dnevnik is currently undergoing maintenance (we have no control over this). Check the website for more information."
      },
<<<<<<< HEAD
      "cache": "Because you aren't currently connected to the Internet, you're viewing data from your last session."
=======
      "cache": "Because we can't currently connect to the server, you're being shown data from your last session."
>>>>>>> 2f7b5628
    },
    "choice": {
      "yes": "Yes",
      "no": "No"
    }
  },
  "tab1": {
    "title": "Subjects",
    "text": {
      "other": "and NUM_PROFS more",
      "average": "Average",
      "classes": "Classes",
      "no_grades": "No grades",
      "tests_remaining": "Exams remaining this week"
    }
  },
  "tab2": {
    "title": "Exams",
    "showall": "Show all exams",
    "notests": "No exams",
    "test_singular": "exam",
    "test_plural": "exams",
    "today": "today"
  },
  "tab3": {
    "title": "Absences",
    "text": {
      "noabsences": "No absences",
      "justified": "Justified",
      "unjustified": "Unjustified",
      "waiting": "Waiting",
      "sum": "All"
    }
  },
  "settings_page": {
    "title": "Settings",
    "text": {
      "logout": "Log out"
    },
    "alert": {
      "logout": {
        "header": "Log out?",
        "content": "This will delete your data from Netrix's servers and disable all notifications."
      },
      "time": {
        "choice": {
          "done": "OK",
          "cancel": "Cancel"
        }
      },
      "effect_on_restart": "This change will go into effect after you restart the application."
    }
  },
  "overview": {
    "title": "Overview",
    "alert": {
      "nogrades": {
        "header": "There's nothing here",
        "content": "This subject doesn't yet have any grades, notes or exams."
      }
    },
    "text": {
      "average": "Average",
      "grades": "Grades",
      "notes": "Notes",
      "tests": "Exams"
    }
  },
  "login": {
    "title": "Login",
    "alert": {
      "credentials": {
        "header": "Invalid credentials",
        "content": "Check your username and password, and try again."
      }
    },
    "text": {
      "login": "Log in",
      "holder_user": "Username",
      "holder_pass": "Password",
      "appdesc": "A modern interface for e-Dnevnik",
      "privacy": "Data protection"
    }
  },
  "tabs": {
    "subjects": "Subjects",
    "tests": "Exams",
    "settings": "Settings",
    "absences": "Absences"
  },
  "settings": {
    "analytics": {
      "header": "Analytics and ads",
      "ads": "Show advertisements",
      "usage": "Send usage info"
    },
    "notifs": {
      "header": "Notifications",
      "management": "Notification management",
      "time": "Notify before test",
      "master": "All notifications"
    },
    "design": {
      "header": "Design",
      "darkmode": "Dark mode"
    },
    "time_singular": "day",
    "time_plural": "days"
  },
  "notifSettings": {
    "title": "Notification management",
    "tests": "Exams",
    "grades": "Grades",
    "classes": "Classes",
    "notes": "Notes",
    "absences": "Absences"
  },
  "notif": {
    "text": {
      "test": "Get ready!",
      "inXdays": "in DAYS days"
    }
  },
  "classes": {
    "title": "Classes"
  }
}<|MERGE_RESOLUTION|>--- conflicted
+++ resolved
@@ -22,11 +22,7 @@
         "header": "Maintenance in progress",
         "content": "e-Dnevnik is currently undergoing maintenance (we have no control over this). Check the website for more information."
       },
-<<<<<<< HEAD
-      "cache": "Because you aren't currently connected to the Internet, you're viewing data from your last session."
-=======
       "cache": "Because we can't currently connect to the server, you're being shown data from your last session."
->>>>>>> 2f7b5628
     },
     "choice": {
       "yes": "Yes",
