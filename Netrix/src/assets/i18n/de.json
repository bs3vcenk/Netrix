{
  "generic": {
    "alert": {
      "network": "Netzwerkfehler",
      "server": "Serverfehler; versuch es später noch einmal"
    },
    "back": "Zurück",
    "text": {
      "nonetwork": {
        "header": "Netzwerkfehler",
        "content": "Prüfe deine Netzwerkverbindung und versuche es erneut (oder die Serverwartung läuft)."
      },
      "nodb": {
        "header": "Serverfehler",
        "content": "Auf der Serverseite ist etwas schief gelaufen. Wir arbeiten daran!"
      },
      "trusterror": {
        "header": "Nicht sichere Verbindung",
        "content": "Wir können die Identität des Servers, mit dem wir versuchen, eine Verbindung herzustellen, nicht überprüfen."
      },
      "maintenance": {
        "header": "Wartung läuft",
        "content": "e-Dnevnik befindet sich derzeit in der Wartung (wir haben keine Kontrolle darüber). Weitere Informationen findest du auf der Website."
      },
<<<<<<< HEAD
      "cache": "Da du derzeit nicht mit dem Internet verbunden bist, werden die Daten deiner letzten Sitzung angezeigt."
=======
      "cache": "Da wir uns derzeit nicht mit dem Server verbinden können, werden die Daten deiner letzten Sitzung angezeigt."
>>>>>>> 2f7b5628
    },
    "choice": {
      "yes": "Ja",
      "no": "Nein"
    }
  },
  "tab1": {
    "title": "Schulfächer",
    "text": {
      "other": "und NUM_PROFS mehr",
      "average": "Durchschnitt",
      "classes": "Klassen",
      "no_grades": "Keine Noten",
      "tests_remaining": "Verbleibende Prüfungen diese Woche"
    }
  },
  "tab2": {
    "title": "Prüfungen",
    "showall": "Zeige alle Prüfungen",
    "notests": "Keine Prüfungen",
    "test_singular": "Prüfung",
    "test_plural": "Prüfungen",
    "today": "heute"
  },
  "tab3": {
    "title": "Abwesenheiten",
    "text": {
      "noabsences": "Keine Abwesenheiten",
      "justified": "Rechtfertigte",
      "unjustified": "Ungerechtfertigte",
      "waiting": "Warten",
      "sum": "Alle"
    }
  },
  "settings_page": {
    "title": "Einstellungen",
    "text": {
      "logout": "Abmelden"
    },
    "alert": {
      "logout": {
        "header": "Abmelden?",
        "content": "Dadurch werden Ihre Daten von den Servern von Netrix gelöscht und alle Benachrichtigungen deaktiviert."
      },
      "time": {
        "choice": {
          "done": "OK",
          "cancel": "Abbrechen"
        }
      },
      "effect_on_restart": "Diese Änderung wird nach einem Neustart der Anwendung wirksam."
    }
  },
  "overview": {
    "title": "Übersicht",
    "alert": {
      "nogrades": {
        "header": "Hier gibt es nichts",
        "content": "Dieses Fach hat noch keine Noten, Notizen oder Prüfungen."
      }
    },
    "text": {
      "average": "Durchschnitt",
      "grades": "Noten",
      "notes": "Notizen",
      "tests": "Prüfungen"
    }
  },
  "login": {
    "title": "Anmeldung",
    "alert": {
      "credentials": {
        "header": "Falsche Zugangsdaten",
        "content": "Prüfe deine Benutzername und dein Passwort und versuche es erneut."
      }
    },
    "text": {
      "login": "Anmelden",
      "holder_user": "Benutzername",
      "holder_pass": "Kennwort",
      "appdesc": "Eine moderne Schnittstelle für e-Dnevnik",
      "privacy": "Datenschutz"
    }
  },
  "tabs": {
    "subjects": "Schulfächer",
    "tests": "Prüfungen",
    "settings": "Einstellungen",
    "absences": "Abwesenheiten"
  },
  "settings": {
    "analytics": {
      "header": "Analytics und Anzeigen",
      "ads": "Anzeigen einblenden",
      "usage": "Nutzungsinformationen senden"
    },
    "notifs": {
      "header": "Benachrichtigungen",
      "management": "Benachrichtigungsverwaltung",
      "time": "Vor Prüfung benachrichtigen",
      "master": "Alle Benachrichtigungen"
    },
    "design": {
      "header": "Design",
      "darkmode": "Dunkler Modus"
    },
    "time_singular": "Tag",
    "time_plural": "Tagen"
  },
  "notifSettings": {
    "title": "Benachrichtigungsverwaltung",
    "tests": "Prüfungen",
    "grades": "Noten",
    "classes": "Schulfächer",
    "notes": "Notizen",
    "absences": "Abwesenheiten"
  },
  "notif": {
    "text": {
      "test": "Bereite dich vor!",
      "inXdays": "in DAYS Tagen"
    }
  },
  "classes": {
    "title": "Klassen"
  }
}<|MERGE_RESOLUTION|>--- conflicted
+++ resolved
@@ -22,11 +22,7 @@
         "header": "Wartung läuft",
         "content": "e-Dnevnik befindet sich derzeit in der Wartung (wir haben keine Kontrolle darüber). Weitere Informationen findest du auf der Website."
       },
-<<<<<<< HEAD
-      "cache": "Da du derzeit nicht mit dem Internet verbunden bist, werden die Daten deiner letzten Sitzung angezeigt."
-=======
       "cache": "Da wir uns derzeit nicht mit dem Server verbinden können, werden die Daten deiner letzten Sitzung angezeigt."
->>>>>>> 2f7b5628
     },
     "choice": {
       "yes": "Ja",
