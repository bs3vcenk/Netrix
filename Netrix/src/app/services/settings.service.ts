--- conflicted
+++ resolved
@@ -74,11 +74,7 @@
     console.log('SettingsService/setGlobalTheme(): Setting ' + nThemeName + ' theme');
     document.body.classList.toggle('dark', nThemeName === 'dark');
     nThemeName === 'dark' ? this.statusBar.styleLightContent() : this.statusBar.styleDefault();
-<<<<<<< HEAD
-    this.statusBar.backgroundColorByHexString(nThemeName === 'dark' ? '#000000' : '#ffffff');
-=======
     this.statusBar.backgroundColorByHexString(nThemeName === 'dark' ? '#0d0d0d' : '#ffffff');
->>>>>>> 2f7b5628
   }
 
   setDataCollection(val: boolean) {
