--- conflicted
+++ resolved
@@ -3,11 +3,7 @@
 from api_backend import *
 import edap, traceback
 
-<<<<<<< HEAD
-API_VERSION = "2.12.1"
-=======
 API_VERSION = "2.13"
->>>>>>> 2f7b5628
 
 log = logging.getLogger('EDAP-API')
 
@@ -65,10 +61,7 @@
 			# If we do not, log this access and simply return a 404
 			log.warning("FAIL => %s (%s) => DEV endpoints disabled", ip, country)
 			abort(404)
-<<<<<<< HEAD
-=======
 		# If the credential pair was correct, log access and return
->>>>>>> 2f7b5628
 		log.info('DEV => Successful access from %s using password auth', ip)
 		return f(*args, **kwargs)
 	return decorated
@@ -103,10 +96,7 @@
 			# If we do not, log this access and simply return a 404
 			log.warning("FAIL => %s (%s) => DEV endpoints disabled", ip, country)
 			abort(404)
-<<<<<<< HEAD
-=======
 		# If the token verification was successful, log access and return
->>>>>>> 2f7b5628
 		log.info('DEV => Successful access from %s using token auth', ip)
 		return f(*args, **kwargs)
 	return decorated
